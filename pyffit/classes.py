import numpy as np
import xarray as xr
import datetime as dt


class Interferogram:
    """
    Interferogram object designed around GMTSAR interferogram conventions.
    
    ATTRIBUTES:
    path - path to location of interferogram data files
           Should follow GMTSAR interferogram naming convention:
               pathYYYYMMDD_YYYYMMDD

    Will search for: 
    amp       - SAR amplitude
    phase     - normal interferogram phase
    phasefilt - filtered interferogram phase
    corr      - interferogram coherence
    mask      - unwrapping mask
    landmask  - land/water mask
    unwrap    - unwrapped phase
    """

    def __init__(self, path, files=[], verbose=True, **kwargs):
        # Initialize attributes
        self.path      = path
        self.defaults  = ['amp',
                          'phase',
                          'phasefilt',
                          'corr',
                          'mask',
                          'landmask',
                          'unwrap',]
        self.data      = {}
        
        # Spatial (radar coordinates)
        self.rng       = None
        self.azi       = None
        self.xmin_ra   = None
        self.xmax_ra   = None
        self.ymin_ra   = None
        self.ymax_ra   = None
        self.xlim_ra   = None
        self.ylim_ra   = None
        self.extent_ra = None
        self.region_ra = None
        self.dims_ra   = None

        # Spatial (radar coordinates)
        self.lon       = None
        self.lat       = None
        self.xmin_ll   = None
        self.xmax_ll   = None
        self.ymin_ll   = None
        self.ymax_ll   = None
        self.xlim_ll   = None
        self.ylim_ll   = None
        self.extent_ll = None
        self.region_ll = None
        self.dims_ll   = None

        self.track     = None

        # Temporal
        self.date_pair = None
        self.dates     = None
        self.days      = None

        # Load default attributes
        self.load_track()
        # self.load_temporal_info()
        self.load_data(files=self.defaults, verbose=verbose)

        if len(files) > 0:
            self.load_data(files=files, verbose=verbose)

        # Load additional attributes
        for key in kwargs.keys():
            setattr(self, key, kwargs[key])


    def load_data(self, files=[], verbose=True):
        """
        Attempt to load interferogram attributes.
        If files do not exist, attribute value will remain None.
        Non-default files may be speficied with files argument.
        """

        for data_type in files:
            try:
                file_path = f'{self.path}/{data_type}.grd'

                with xr.open_dataset(file_path) as grd:
                    try:
                        # Try geographic coordinates
                        x = grd.lon.values
                        y = grd.lat.values
                        z = grd.z.values

                        # Set spatial attributes
                        self.lon       = x
                        self.lat       = y
                        self.xmin_ll   = np.nanmin(x)
                        self.xmax_ll   = np.nanmax(x)
                        self.ymin_ll   = np.nanmin(y)
                        self.ymax_ll   = np.nanmax(y)
                        self.xlim_ll   = (self.xmin_ll, self.xmax_ll)
                        self.ylim_ll   = (self.ymin_ll, self.ymax_ll)
                        self.dims_ll   = z.shape
                        
                        if self.track == 'D':
                            self.extent_ll = [self.xmin_ll,
                                           self.xmax_ll,
                                           self.ymin_ll,
                                           self.ymax_ll,]
                        else:
                            self.extent_ll = [self.xmin_ll,
                                           self.xmax_ll,
                                           self.ymax_ll,
                                           self.ymin_ll,]
                        self.region_ll = self.extent_ll

                    except AttributeError:
                        # Try radar coordinates
                        x = grd.x.values
                        y = grd.y.values
                        z = grd.z.values

                        # Set spatial attributes
                        self.rng      = x
                        self.azi      = y
                        self.xmin_ra   = np.nanmin(x)
                        self.xmax_ra   = np.nanmax(x)
                        self.ymin_ra   = np.nanmin(y)
                        self.ymax_ra   = np.nanmax(y)
                        self.xlim_ra   = (self.xmin_ra, self.xmax_ra)
                        self.ylim_ra   = (self.ymin_ra, self.ymax_ra)
                        self.dims_ra   = z.shape
                        
                        if self.track == 'D':
                            self.extent_ra = [self.xmin_ra,
                                           self.xmax_ra,
                                           self.ymin_ra,
                                           self.ymax_ra,]
                        else:
                            self.extent_ra = [self.xmin_ra,
                                           self.xmax_ra,
                                           self.ymax_ra,
                                           self.ymin_ra,]
                        self.region_ra = self.extent_ra

                # Set data values
                self.data[data_type] = z

            except ValueError:
                if verbose:
                    print(f'Warning: {file_path} not found')
        
        return


<<<<<<< HEAD
class Quadtree:
    """
    Class to contain attributes of quadtree downsampled dataset
    
    ATTRIBUTES:
    x, y (k,)     - downsampled coordinates
    data (k,)     - downsamled data values
    std (k,)      - downsampled data standard deviations
    dims (k,)     - dimensions of each cell in x/y units.
    extents (k,)  - extent of each cell in x/y coordinates.
    nan_frac (k,) - fraction of nan values in each cell.
    """

    def __init__(self, x, y, data, std, tree, dims, extents, nan_frac):
        self.x        = x  
        self.y        = y  
        self.data     = data  
        self.std      = std  
        self.tree     = tree  
        self.dims     = dims  
        self.extents  = extents  
        self.nan_frac = nan_frac  

=======
    def load_temporal_info(self,):
        """
        Extract datetime info from path.
        """

        # Date pair (directory name)
        self.date_pair   = self.path.split('/')[-1]

        # Datetime objects for dates
        self.dates = [dt.datetime.strptime(date, '%Y%m%d') for date in self.date_pair.split('_')]

        # Epoch length
        self.days = (self.dates[1] - self.dates[0]).days

        return


    def load_track(self, verbose=True):
        """
        Attempt to identify satellite orbital track from filepath.
        """

        # Possible split directory strings, which track directory could be above
        splits = ['F1', 'F2', 'F3', 'F4', 'F5', 'merge']

        for split in splits:
            track_strs = self.path.split(split) #[0].split('/')[-4]

            if len(track_strs) > 1:
                track = track_strs[0].split('/')[-2]

                if any(key in track for key in ['A', 'ASC', ]):
                    self.track = 'A'
                    return

                elif any(key in track for key in ['D', 'DES', ]):
                    self.track = 'D'
                    return

                else:
                    print('No satellite track identified.')
                    return
        return
>>>>>>> 378247ac
<|MERGE_RESOLUTION|>--- conflicted
+++ resolved
@@ -160,7 +160,57 @@
         return
 
 
-<<<<<<< HEAD
+    def load_temporal_info(self,):
+        """
+        Extract datetime info from path.
+        """
+
+        # Date pair (directory name)
+        self.date_pair   = self.path.split('/')[-1]
+
+        # Datetime objects for dates
+        self.dates = [dt.datetime.strptime(date, '%Y%m%d') for date in self.date_pair.split('_')]
+
+        # Epoch length
+        self.days = (self.dates[1] - self.dates[0]).days
+
+        return
+
+
+    def load_track(self, verbose=True):
+        """
+        Attempt to identify satellite orbital track from filepath.
+        """
+
+        # Possible split directory strings, which track directory could be above
+        splits = ['F1', 'F2', 'F3', 'F4', 'F5', 'merge']
+
+        for split in splits:
+            track_strs = self.path.split(split) #[0].split('/')[-4]
+
+            if len(track_strs) > 1:
+                track = track_strs[0].split('/')[-2]
+
+                if any(key in track for key in ['A', 'ASC', ]):
+                    self.track = 'A'
+                    return
+
+                elif any(key in track for key in ['D', 'DES', ]):
+                    self.track = 'D'
+                    return
+
+                else:
+                    print('No satellite track identified.')
+                    return
+        return
+    #                     if self.track == 'D':
+    #                         self.extent_ra = [self.xmin_ra,
+    #                                        self.xmax_ra,
+    #                                        self.ymin_ra,
+    #                                        self.ymax_ra,]
+                        # else:
+
+
 class Quadtree:
     """
     Class to contain attributes of quadtree downsampled dataset
@@ -184,48 +234,3 @@
         self.extents  = extents  
         self.nan_frac = nan_frac  
 
-=======
-    def load_temporal_info(self,):
-        """
-        Extract datetime info from path.
-        """
-
-        # Date pair (directory name)
-        self.date_pair   = self.path.split('/')[-1]
-
-        # Datetime objects for dates
-        self.dates = [dt.datetime.strptime(date, '%Y%m%d') for date in self.date_pair.split('_')]
-
-        # Epoch length
-        self.days = (self.dates[1] - self.dates[0]).days
-
-        return
-
-
-    def load_track(self, verbose=True):
-        """
-        Attempt to identify satellite orbital track from filepath.
-        """
-
-        # Possible split directory strings, which track directory could be above
-        splits = ['F1', 'F2', 'F3', 'F4', 'F5', 'merge']
-
-        for split in splits:
-            track_strs = self.path.split(split) #[0].split('/')[-4]
-
-            if len(track_strs) > 1:
-                track = track_strs[0].split('/')[-2]
-
-                if any(key in track for key in ['A', 'ASC', ]):
-                    self.track = 'A'
-                    return
-
-                elif any(key in track for key in ['D', 'DES', ]):
-                    self.track = 'D'
-                    return
-
-                else:
-                    print('No satellite track identified.')
-                    return
-        return
->>>>>>> 378247ac
